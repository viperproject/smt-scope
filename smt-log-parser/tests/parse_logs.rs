use cap::Cap;
use std::time::{Duration, Instant};

use mem_dbg::*;
use smt_log_parser::analysis::InstGraph;
use smt_log_parser::{LogParser, Z3Parser};

#[global_allocator]
static ALLOCATOR: Cap<std::alloc::System> = Cap::new(std::alloc::System, usize::MAX);

#[test]
fn parse_all_logs() {
    let mem = std::env::var("SLP_MEMORY_LIMIT_GB")
        .ok()
        .and_then(|mem| mem.parse().ok());
    // Default to limit of 32GiB.
    let mem = mem.unwrap_or(32) as u64 * 1024 * 1024 * 1024;
    // Parse files only up to 1/5 of the memory limit, since the parser
    // data-structure is 2-3x larger than the file size, and we need to leave
    // space for analysis and some left-over allocated memory from a prior loop.
    const PARSER_OVERHEAD: u64 = 3;
    const ANALYSIS_OVERHEAD: u64 = 10;
    let parse_limit = mem / (PARSER_OVERHEAD + ANALYSIS_OVERHEAD + 1);
    let (mut max_parse_ovhd, mut max_analysis_ovhd) = (0.0, 0.0);

    let mut all_logs: Vec<_> = std::fs::read_dir("../logs")
        .unwrap()
        .map(|r| r.unwrap())
        .collect();
    all_logs.sort_by_key(|dir| dir.path());
    for log in all_logs {
        // Put things in a thread to isolate memory usage more than the default.
        let t = std::thread::spawn(move || {
            // Some memory usage is still left over from previous loop iterations, so we'll need to subtract that.
            let start_alloc = ALLOCATOR.allocated() as u64;

            let filename = log.path();
            let (metadata, mut parser) = Z3Parser::from_file(&filename).unwrap();
            let file_size = metadata.len();
            let parse_bytes = file_size.min(parse_limit);
            let mb = 1024_u64 * 1024_u64;
            let file_info = (file_size != parse_bytes)
                .then(|| format!(" / {} MB", file_size / mb))
                .unwrap_or_default();

            // Gives 100 millis per MB (or 100 secs per GB)
            let timeout = Duration::from_millis(parse_bytes / (10 * 1024) + 500);
            // Limit memory usage to `PARSER_OVERHEAD`x the parse amount + 64MiB. Reduce this if
            // we optimise memory usage more.
            let fixed_overhead = 64 * mb;
            let mem_limit = start_alloc + parse_bytes * PARSER_OVERHEAD + fixed_overhead;
            assert!(mem_limit <= mem, "{start_alloc} + {parse_bytes}/{parse_limit} * {PARSER_OVERHEAD} + {fixed_overhead} > {mem}");
            ALLOCATOR.set_limit(mem_limit as usize).unwrap();
            println!(
                "Parsing {} ({} MB{file_info}). MemC {} MB, MemL {} MB ({} MB), TimeL {timeout:?}.",
                filename.display(),
                parse_bytes / mb,
                start_alloc / mb,
                (mem_limit - start_alloc) / mb,
                mem_limit / mb,
            );
            let now = Instant::now();

            parser.process_check_every(Duration::from_millis(100), |_, s| {
                assert!(now.elapsed() < timeout, "Parsing took longer than timeout");
                (parse_limit <= s.bytes_read as u64).then_some(())
            });
            let elapsed = now.elapsed();
            let parser = parser.take_parser();

            max_parse_ovhd = f64::max(
                max_parse_ovhd,
                (ALLOCATOR.allocated() as u64 - start_alloc) as f64 / parse_bytes as f64,
            );
            let parse_bytes_kb = parse_bytes / 1024;
            let mem_size = parser.mem_size(SizeFlags::default());
            println!(
                "Finished parsing in {elapsed:?} ({} kB/ms). Memory use {} MB / {} MB (real {} MB):",
                parse_bytes_kb / elapsed.as_millis() as u64,
                ALLOCATOR.allocated() / mb as usize,
                ALLOCATOR.limit() / mb as usize,
                mem_size / mb as usize,
            );
            parser.mem_dbg(DbgFlags::default()).ok();
            // TODO: decrease this
            assert!(
                mem_size as u64 <= parse_bytes * 3 / 2,
                "Parser takes up more memory than 3/2 * file size!"
            );
<<<<<<< HEAD
            let mut parser = parser.take_parser();
            parser.mem_dbg(DbgFlags::default()).ok();
=======
>>>>>>> cce2c994

            let middle_alloc = ALLOCATOR.allocated() as u64;
            // Limit memory usage to `ANALYSIS_OVERHEAD`x the parse amount + 64MiB. Reduce this if
            // we optimise memory usage more.
            let mem_limit = middle_alloc + parse_bytes * ANALYSIS_OVERHEAD + fixed_overhead;
            println!(
                "Running analysis. MemC {} MB, MemL {} MB ({} MB)",
                middle_alloc / mb,
                (mem_limit - middle_alloc) / mb,
                mem_limit / mb,
            );
            ALLOCATOR.set_limit(mem_limit as usize).unwrap();

            let now = Instant::now();
<<<<<<< HEAD
            let mut inst_graph = InstGraph::new(&parser).unwrap();
            let elapsed_ig = now.elapsed();
            assert!(
                elapsed_ig < timeout,
                "Constructing inst graph took longer than timeout"
            );

            let now = Instant::now();
            inst_graph.search_matching_loops(&mut parser);
            let elapsed_ml = now.elapsed();
            let elapsed = elapsed_ig + elapsed_ml;

=======
            let inst_graph = InstGraph::new(&parser).unwrap();
            let elapsed = now.elapsed();
            assert!(
                elapsed < timeout,
                "Constructing inst graph took longer than timeout"
            );

>>>>>>> cce2c994
            max_analysis_ovhd = f64::max(
                max_analysis_ovhd,
                (ALLOCATOR.allocated() as u64 - middle_alloc) as f64 / parse_bytes as f64,
            );
            let mem_size = inst_graph.mem_size(SizeFlags::default());
            println!(
<<<<<<< HEAD
                "Finished analysis in {elapsed:?} ({} kB/ms). {} nodes, {} mls. Memory use {} MB / {} MB:",
                parse_bytes_kb / elapsed.as_millis() as u64,
=======
                "Finished analysis in {elapsed:?} ({} kB/ms). {} nodes. Memory use {} MB / {} MB:",
                (parse_bytes_kb as u128 * 1000) / elapsed.as_micros(),
>>>>>>> cce2c994
                inst_graph.raw.graph.node_count(),
                inst_graph.analysis.matching_loop_end_nodes.as_ref().map(|ml| ml.len()).unwrap_or_default(),
                ALLOCATOR.allocated() / mb as usize,
                ALLOCATOR.limit() / mb as usize,
            );
            assert!(elapsed_ml < timeout, "ML search took longer than timeout");
            inst_graph.mem_dbg(DbgFlags::default()).ok();
            println!();
            println!("===");

            // TODO: decrease this
            assert!(
                mem_size as u64 <= parse_bytes * 5 / 2,
                "Analysis takes up more memory than 5/2 * file size!"
            );

            drop(inst_graph);
            drop(parser);
            (max_parse_ovhd, max_analysis_ovhd)
        });
        let (p, a) = t.join().unwrap();
        max_parse_ovhd = p;
        max_analysis_ovhd = a;
    }
    println!(
        "Max parse overhead: {max_parse_ovhd:.2}x, max analysis overhead: {max_analysis_ovhd:.2}x"
    );
}<|MERGE_RESOLUTION|>--- conflicted
+++ resolved
@@ -66,7 +66,7 @@
                 (parse_limit <= s.bytes_read as u64).then_some(())
             });
             let elapsed = now.elapsed();
-            let parser = parser.take_parser();
+            let mut parser = parser.take_parser();
 
             max_parse_ovhd = f64::max(
                 max_parse_ovhd,
@@ -87,11 +87,6 @@
                 mem_size as u64 <= parse_bytes * 3 / 2,
                 "Parser takes up more memory than 3/2 * file size!"
             );
-<<<<<<< HEAD
-            let mut parser = parser.take_parser();
-            parser.mem_dbg(DbgFlags::default()).ok();
-=======
->>>>>>> cce2c994
 
             let middle_alloc = ALLOCATOR.allocated() as u64;
             // Limit memory usage to `ANALYSIS_OVERHEAD`x the parse amount + 64MiB. Reduce this if
@@ -106,7 +101,6 @@
             ALLOCATOR.set_limit(mem_limit as usize).unwrap();
 
             let now = Instant::now();
-<<<<<<< HEAD
             let mut inst_graph = InstGraph::new(&parser).unwrap();
             let elapsed_ig = now.elapsed();
             assert!(
@@ -119,28 +113,14 @@
             let elapsed_ml = now.elapsed();
             let elapsed = elapsed_ig + elapsed_ml;
 
-=======
-            let inst_graph = InstGraph::new(&parser).unwrap();
-            let elapsed = now.elapsed();
-            assert!(
-                elapsed < timeout,
-                "Constructing inst graph took longer than timeout"
-            );
-
->>>>>>> cce2c994
             max_analysis_ovhd = f64::max(
                 max_analysis_ovhd,
                 (ALLOCATOR.allocated() as u64 - middle_alloc) as f64 / parse_bytes as f64,
             );
             let mem_size = inst_graph.mem_size(SizeFlags::default());
             println!(
-<<<<<<< HEAD
                 "Finished analysis in {elapsed:?} ({} kB/ms). {} nodes, {} mls. Memory use {} MB / {} MB:",
                 parse_bytes_kb / elapsed.as_millis() as u64,
-=======
-                "Finished analysis in {elapsed:?} ({} kB/ms). {} nodes. Memory use {} MB / {} MB:",
-                (parse_bytes_kb as u128 * 1000) / elapsed.as_micros(),
->>>>>>> cce2c994
                 inst_graph.raw.graph.node_count(),
                 inst_graph.analysis.matching_loop_end_nodes.as_ref().map(|ml| ml.len()).unwrap_or_default(),
                 ALLOCATOR.allocated() / mb as usize,
