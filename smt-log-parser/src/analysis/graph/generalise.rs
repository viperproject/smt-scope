use crate::{
    items::{TermIdx, TermKind},
    parsers::z3::{
        synthetic::{SynthIdx, SynthTerm, SynthTerms},
        terms::Terms,
    },
    Result,
};

impl SynthTerms {
    pub fn generalise(&mut self, table: &Terms, terms_vec: Vec<SynthIdx>) -> Result<SynthIdx> {
        assert!(!terms_vec.is_empty(), "generalise called with empty terms");

        fn check<T: Copy>(
            mut terms: impl Iterator<Item = T>,
            mut predicate: impl FnMut(T, T) -> bool,
        ) -> bool {
            let Some(mut last) = terms.next() else {
                return true;
            };
            for next in terms {
                if !predicate(last, next) {
                    return false;
                }
                last = next;
            }
            true
        }
        let tidxs = || terms_vec.iter().copied();
        let terms = || tidxs().map(|t| self.index(table, t));

<<<<<<< HEAD
        if check(tidxs(), |t1, t2| t1 == t2) {
            // if terms are equal, no need to generalize
            Ok(terms_vec[0])
        } else if let Some(generalised) = terms().position(|t| t.kind().non_generalised().is_none())
        {
            // if one of the terms is already generalised, no need to generalize
            Ok(terms_vec[generalised])
        } else if check(
            tidxs().map(|t| self.as_tidx(t).and_then(|t| table.meaning(t))),
            |m1, m2| m1 == m2,
        ) && check(terms(), |t1, t2| {
            t1.kind()
                .non_generalised()
                .zip(t2.kind().non_generalised())
                .is_some_and(|(t1, t2)| t1 == t2)
                && t1.child_ids().len() == t2.child_ids().len()
        }) {
            let d = terms().collect();
            let deref =
                unsafe { std::mem::transmute::<Vec<&SynthTerm>, Vec<&'static SynthTerm>>(d) };

            let first = deref[0];
            let child_ids = (0..first.child_ids().len()).map(|i| {
                let terms_vec = deref.iter().map(|t| t.child_ids()[i]).collect();
                self.generalise(table, terms_vec)
            });
            let child_ids = child_ids.collect::<Result<_>>()?;
            match first.kind().non_generalised() {
                None => self.new_generalised(child_ids),
                Some(TermKind::App(app_name)) => self.new_synthetic(app_name, child_ids),
                _ => unreachable!(),
=======
        let mut next = terms;
        let mut stack: Vec<(Vec<&'static Term>, Option<Meaning>, Vec<TermIdx>)> = vec![];
        loop {
            let deref: Vec<&'static Term>;
            if check(next.iter(), |t1, t2| t1 == t2) {
                // if terms are equal, no need to generalize
                assert!(!next.is_empty(), "generalise called with empty terms");
                let Some((_, _, children)) = stack.last_mut() else {
                    return Some(next[0]);
                };
                children.push(next[0]);
            } else if check(next.iter().map(|t| self.meaning(*t)), |m1, m2| m1 == m2) && {
                let d = next.iter().map(|t| &self[*t]).collect();
                deref = unsafe { std::mem::transmute::<Vec<&Term>, Vec<&'static Term>>(d) };
                check(deref.iter(), |t1, t2| {
                    t1.kind == t2.kind && t1.child_ids.len() == t2.child_ids.len()
                })
            } {
                // if neither term is generalized, check the meanings and kinds and recurse over children
                let meaning = self.meaning(next[0]).copied();
                stack.push((deref, meaning, vec![]));
            } else {
                // if meanings or kinds don't match up, need to generalize
                let (_, _, children) = stack.last_mut()?;
                let meaning = self.try_find_meaning(strings, &next);
                let tidx = self.new_synthetic_term(TermKind::Generalised, next.into(), meaning);
                children.push(tidx);
            }

            let (mut deref, mut meaning, mut children) = stack.pop().unwrap();
            while deref[0].child_ids.len() == children.len() {
                let tidx = self.new_synthetic_term(deref[0].kind, children.into(), meaning);
                let Some((new_deref, new_meaning, new_children)) = stack.pop() else {
                    return Some(tidx);
                };
                (deref, meaning, children) = (new_deref, new_meaning, new_children);
                children.push(tidx);
>>>>>>> cce2c994
            }
        } else {
            self.new_generalised(terms_vec.into_boxed_slice())
        }
    }

<<<<<<< HEAD
    pub fn generalise_pattern(&mut self, table: &Terms, pattern: TermIdx) -> Result<SynthIdx> {
        let pterm = &table[pattern];
        match pterm.kind {
            TermKind::Var(_) => self.new_generalised(Default::default()),
            TermKind::App(app_name) => {
                let child_ids: Box<[_]> = pterm
                    .child_ids
                    .iter()
                    .map(|c| self.generalise_pattern(table, *c))
                    .collect::<Result<_>>()?;
                if child_ids.iter().all(|&c| self.as_tidx(c).is_some()) {
                    Ok(pattern.into())
                } else {
                    self.new_synthetic(app_name, child_ids)
                }
=======
    pub fn generalise_pattern(&mut self, _strings: &mut StringTable, pattern: TermIdx) -> TermIdx {
        match self[pattern].kind {
            TermKind::Var(_) => {
                self.new_synthetic_term(TermKind::Generalised, Default::default(), None)
            }
            TermKind::Generalised => pattern,
            _ => {
                let children = self[pattern]
                    .child_ids
                    .clone()
                    .iter()
                    .map(|&c| self.generalise_pattern(_strings, c))
                    .collect();
                self.new_synthetic_term(
                    self[pattern].kind,
                    children,
                    self.meaning(pattern).copied(),
                )
>>>>>>> cce2c994
            }
            TermKind::Quant(_) => unreachable!(),
        }
    }
}<|MERGE_RESOLUTION|>--- conflicted
+++ resolved
@@ -4,7 +4,7 @@
         synthetic::{SynthIdx, SynthTerm, SynthTerms},
         terms::Terms,
     },
-    Result,
+    BoxSlice, Result,
 };
 
 impl SynthTerms {
@@ -29,7 +29,6 @@
         let tidxs = || terms_vec.iter().copied();
         let terms = || tidxs().map(|t| self.index(table, t));
 
-<<<<<<< HEAD
         if check(tidxs(), |t1, t2| t1 == t2) {
             // if terms are equal, no need to generalize
             Ok(terms_vec[0])
@@ -61,58 +60,18 @@
                 None => self.new_generalised(child_ids),
                 Some(TermKind::App(app_name)) => self.new_synthetic(app_name, child_ids),
                 _ => unreachable!(),
-=======
-        let mut next = terms;
-        let mut stack: Vec<(Vec<&'static Term>, Option<Meaning>, Vec<TermIdx>)> = vec![];
-        loop {
-            let deref: Vec<&'static Term>;
-            if check(next.iter(), |t1, t2| t1 == t2) {
-                // if terms are equal, no need to generalize
-                assert!(!next.is_empty(), "generalise called with empty terms");
-                let Some((_, _, children)) = stack.last_mut() else {
-                    return Some(next[0]);
-                };
-                children.push(next[0]);
-            } else if check(next.iter().map(|t| self.meaning(*t)), |m1, m2| m1 == m2) && {
-                let d = next.iter().map(|t| &self[*t]).collect();
-                deref = unsafe { std::mem::transmute::<Vec<&Term>, Vec<&'static Term>>(d) };
-                check(deref.iter(), |t1, t2| {
-                    t1.kind == t2.kind && t1.child_ids.len() == t2.child_ids.len()
-                })
-            } {
-                // if neither term is generalized, check the meanings and kinds and recurse over children
-                let meaning = self.meaning(next[0]).copied();
-                stack.push((deref, meaning, vec![]));
-            } else {
-                // if meanings or kinds don't match up, need to generalize
-                let (_, _, children) = stack.last_mut()?;
-                let meaning = self.try_find_meaning(strings, &next);
-                let tidx = self.new_synthetic_term(TermKind::Generalised, next.into(), meaning);
-                children.push(tidx);
-            }
-
-            let (mut deref, mut meaning, mut children) = stack.pop().unwrap();
-            while deref[0].child_ids.len() == children.len() {
-                let tidx = self.new_synthetic_term(deref[0].kind, children.into(), meaning);
-                let Some((new_deref, new_meaning, new_children)) = stack.pop() else {
-                    return Some(tidx);
-                };
-                (deref, meaning, children) = (new_deref, new_meaning, new_children);
-                children.push(tidx);
->>>>>>> cce2c994
             }
         } else {
-            self.new_generalised(terms_vec.into_boxed_slice())
+            self.new_generalised(terms_vec.into())
         }
     }
 
-<<<<<<< HEAD
     pub fn generalise_pattern(&mut self, table: &Terms, pattern: TermIdx) -> Result<SynthIdx> {
         let pterm = &table[pattern];
         match pterm.kind {
             TermKind::Var(_) => self.new_generalised(Default::default()),
             TermKind::App(app_name) => {
-                let child_ids: Box<[_]> = pterm
+                let child_ids: BoxSlice<_> = pterm
                     .child_ids
                     .iter()
                     .map(|c| self.generalise_pattern(table, *c))
@@ -122,26 +81,6 @@
                 } else {
                     self.new_synthetic(app_name, child_ids)
                 }
-=======
-    pub fn generalise_pattern(&mut self, _strings: &mut StringTable, pattern: TermIdx) -> TermIdx {
-        match self[pattern].kind {
-            TermKind::Var(_) => {
-                self.new_synthetic_term(TermKind::Generalised, Default::default(), None)
-            }
-            TermKind::Generalised => pattern,
-            _ => {
-                let children = self[pattern]
-                    .child_ids
-                    .clone()
-                    .iter()
-                    .map(|&c| self.generalise_pattern(_strings, c))
-                    .collect();
-                self.new_synthetic_term(
-                    self[pattern].kind,
-                    children,
-                    self.meaning(pattern).copied(),
-                )
->>>>>>> cce2c994
             }
             TermKind::Quant(_) => unreachable!(),
         }
